--- conflicted
+++ resolved
@@ -23,11 +23,7 @@
 
 {% block content %}
 <h2>Authentication Tokens</h2>
-<<<<<<< HEAD
-<p>Authentication tokens allow scripts using <a href="https://launchpad.net/lava-tool">lava-tool</a> to securely access LAVA resources. You can create and use any number of tokens simultaneously. If you believe a token is compromised you can quickly remove it.  Anyone using that token will no longer be able to authenticate as You in the system.</p>
-=======
 <p>Authentication tokens allow scripts using <a href="git.linaro.org/lava/lava-tool.git">lava-tool</a> to securely access LAVA resources. You can create and use any number of tokens simultaneously. If you believe a token is compromised you can quickly remove it.  Anyone using that token will no longer be able to authenticate as you in the system.</p>
->>>>>>> 599750ff
 
 <h2>Your tokens <a class="btn btn-xs btn-primary" href="{% url 'linaro_django_xmlrpc.views.create_token' %}"><span class="glyphicon glyphicon-plus-sign"></span> new</a></h2>
 
