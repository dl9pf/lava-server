#!/usr/bin/env python
#
# Copyright (C) 2010 Linaro Limited
#
# Author: Zygmunt Krynicki <zygmunt.krynicki@linaro.org>
#
# This file is part of LAVA Server.
#
# LAVA Server is free software: you can redistribute it and/or modify
# it under the terms of the GNU Lesser General Public License version 3
# as published by the Free Software Foundation
#
# LAVA Server is distributed in the hope that it will be useful,
# but WITHOUT ANY WARRANTY; without even the implied warranty of
# MERCHANTABILITY or FITNESS FOR A PARTICULAR PURPOSE.  See the
# GNU General Public License for more details.
#
# You should have received a copy of the GNU Lesser General Public License
# along with LAVA Server.  If not, see <http://www.gnu.org/licenses/>.

from setuptools import setup, find_packages


setup(
    name='lava-server',
    version=":versiontools:lava_server:__version__",
    author="Zygmunt Krynicki",
    author_email="zygmunt.krynicki@linaro.org",
    packages=find_packages(),
    entry_points="""
        [console_scripts]
        lava-server = lava_server.manage:main
    """,
    test_suite="lava_server.tests.run_tests",
    license="AGPL",
    description="LAVA Server Application Container",
    long_description="""
    LAVA Server is an application container for various server side
    applications of the LAVA stack. Currently it can host the dashboard
    application. More applications (such as the scheduler and driver)
    will be added later.
    """,
    url='https://launchpad.net/lava-server',
    classifiers=[
        "Development Status :: 3 - Alpha",
        "Intended Audience :: Developers",
        "License :: OSI Approved :: GNU Affero General Public License v3",
        "License :: OSI Approved :: GNU Library or Lesser General Public License (LGPL)",
        "Operating System :: OS Independent",
        "Programming Language :: Python :: 2.6",
        "Topic :: Software Development :: Testing",
    ],
    install_requires=[
        "django-staticfiles == 0.3.4",
        'django < 1.3',
        'django-openid-auth >= 0.2',
        'linaro-django-xmlrpc >= 0.3.1',
        'python-openid >= 2.2.4',  # this should be a part of django-openid-auth deps
        'south >= 0.7.3',
        'versiontools >= 1.3.1',
<<<<<<< HEAD
        'linaro-django-xmlrpc >= 0.3.2',
=======
>>>>>>> 922533fc
    ],
    setup_requires=[
        'versiontools >= 1.3.1',
    ],
    tests_require=[
        'django-testscenarios >= 0.7.1',
    ],
    zip_safe=False,
    include_package_data=True)<|MERGE_RESOLUTION|>--- conflicted
+++ resolved
@@ -54,14 +54,10 @@
         "django-staticfiles == 0.3.4",
         'django < 1.3',
         'django-openid-auth >= 0.2',
-        'linaro-django-xmlrpc >= 0.3.1',
+        'linaro-django-xmlrpc >= 0.3.2',
         'python-openid >= 2.2.4',  # this should be a part of django-openid-auth deps
         'south >= 0.7.3',
         'versiontools >= 1.3.1',
-<<<<<<< HEAD
-        'linaro-django-xmlrpc >= 0.3.2',
-=======
->>>>>>> 922533fc
     ],
     setup_requires=[
         'versiontools >= 1.3.1',
