--- conflicted
+++ resolved
@@ -173,13 +173,6 @@
     def _checkForJob(self):
         self.logger.debug("checking for job")
         self._check_call = None
-<<<<<<< HEAD
-        self.source.getJobForBoard(self.board_name).addCallbacks(
-            self._maybeStartJob, self._ebGetJobForBoard)
-
-    def _ebGetJobForBoard(self, failure):
-        self.logger.exception(failure.value)
-=======
         self.checking = True
         self.source.getJobForBoard(self.board_name).addCallbacks(
             self._maybeStartJob, self._ebCheckForJob)
@@ -195,7 +188,6 @@
         for d in self._stopping_deferreds:
             d.callback(None)
         self._stopping_deferreds = []
->>>>>>> f8bdc827
 
     def _maybeStartJob(self, json_data):
         self.checking = False
@@ -207,14 +199,9 @@
                 self._check_call = self.reactor.callLater(
                     10, self._checkForJob)
             return
-<<<<<<< HEAD
         self.logger.debug("starting job %r", json_data)
-        self.running_job = Job(json_data, self.dispatcher, self.reactor)
-=======
-        self.logger.debug("starting job")
         self.running_job = self.job_cls(
             json_data, self.dispatcher, self.reactor)
->>>>>>> f8bdc827
         d = self.running_job.run()
         d.addCallbacks(self._cbJobFinished, self._ebJobFinished)
 
