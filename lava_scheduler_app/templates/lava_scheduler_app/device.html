--- conflicted
+++ resolved
@@ -91,40 +91,7 @@
   <div style="clear: both"></div>
 </div>
 
-<<<<<<< HEAD
-<table class="jobs display">
-  <thead>
-    <tr>
-      <th class="id">ID</th>
-      <th>Status</th>
-      <th>Device</th>
-      <th>Submitter</th>
-      <th>Start Time</th>
-      <th>Finish Time</th>
-    </tr>
-  </thead>
-  <tbody>
-    {% for job in recent_job_list %}
-    <tr>
-      <td>
-        {% if job.accessible %}
-        <a href="{{ job.get_absolute_url }}">{{ job.id }}</a>
-        {% else %}
-        {{ job.id }}
-        {% endif %}
-      </td>
-      <td>{{ job.get_status_display }}</td>
-      <td>{{ job.actual_device|default:'' }}</td>
-      <td>{{ job.submitter }}</td>
-      <td>{{ job.start_time }}</td>
-      <td>{{ job.end_time|default:"not finished" }}</td>
-    </tr>
-    {% endfor %}
-  </tbody>
-</table>
-=======
 {% render_table recent_job_table %}
->>>>>>> 9f46ea87
 
 <details>
   <summary>See status transitions</summary>
