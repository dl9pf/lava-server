--- conflicted
+++ resolved
@@ -84,7 +84,7 @@
 
     def render(self, record, table):
         if record.is_accessible_by(table.context.get('request').user):
-            return '<a href="%s">%s</a>' % (record.get_absolute_url(), record.pk)
+            return pklink(record)
         else:
             return record.pk
 
@@ -115,19 +115,11 @@
         else:
             return ''
 
-<<<<<<< HEAD
     id = RestrictedIDLinkColumn()
-    status = AjaxColumn()
-    device = AjaxColumn(sort_expr='device_sort')
-    description = AjaxColumn(width="30%")
-    submitter = AjaxColumn(accessor='submitter.username')
-=======
-    id = IDLinkColumn()
     status = Column()
     device = Column(accessor='device_sort')
     description = Column(attrs=Attrs(width="30%"))
     submitter = Column()
->>>>>>> e821c361
     submit_time = DateColumn()
     end_time = DateColumn()
 
