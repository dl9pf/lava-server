--- conflicted
+++ resolved
@@ -28,6 +28,7 @@
     TransactionTestCase,
     TransactionTestCaseWithScenarios,
 )
+from django.contrib.auth.models import User
 from linaro_dashboard_bundle import DocumentFormatError
 from linaro_json.schema import ValidationError
 from linaro_json.extensions import datetime_extension
@@ -99,7 +100,7 @@
 
     def s_getUniqueBundleStream(self):
         return BundleStream.objects.create(
-            user = None,
+            user = User.objects.create(username="legacy"),
             group = None
         )
 
@@ -241,13 +242,8 @@
                           "impossible result")
 
 
-<<<<<<< HEAD
 class BundleDeserializerSuccessTests(TransactionTestCase):
 
-=======
-class BundleDeserializerText2DatabaseTestCase(TransactionTestCase):
-    _USER = 'user'
->>>>>>> 5b7684e9
     json_text = """
     {
         "format": "Dashboard Bundle Format 1.0",
@@ -340,7 +336,7 @@
     def setUp(self):
         super(BundleDeserializerSuccessTests, self).setUp()
         self.s_bundle = fixtures.create_bundle(
-            '/anonymous/', self.json_text, 'bundle.json', user=self._USER)
+            '/anonymous/', self.json_text, 'bundle.json')
         # Decompose the data here
         self.s_bundle.deserialize()
         # Here we trick a little, since there is just one of each of
@@ -610,7 +606,6 @@
     # Importing this bundle will fail as analyzer_assigned_uuid is not
     # unique. Due to proper transaction handling the first test run
     # model instance will not be visible after the failed upload
-    _USER = 'user'
     json_text = """
     {
         "format": "Dashboard Bundle Format 1.0",
@@ -635,12 +630,7 @@
     def setUp(self):
         super(BundleDeserializerAtomicityTestCase, self).setUp()
         self.s_bundle = fixtures.create_bundle(
-<<<<<<< HEAD
             '/anonymous/', self.json_text, 'bundle.json')
-=======
-            '/anonymous/', self.json_text, 'bundle.json', user=self._USER)
-        self.s_bundle.deserialize()
->>>>>>> 5b7684e9
 
     def tearDown(self):
         Bundle.objects.all().delete()
