# Copyright (C) 2010-2011 Linaro Limited
#
# Author: Zygmunt Krynicki <zygmunt.krynicki@linaro.org>
#
# This file is part of Launch Control.
#
# Launch Control is free software: you can redistribute it and/or modify
# it under the terms of the GNU Affero General Public License version 3
# as published by the Free Software Foundation
#
# Launch Control is distributed in the hope that it will be useful,
# but WITHOUT ANY WARRANTY; without even the implied warranty of
# MERCHANTABILITY or FITNESS FOR A PARTICULAR PURPOSE.  See the
# GNU General Public License for more details.
#
# You should have received a copy of the GNU Affero General Public License
# along with Launch Control.  If not, see <http://www.gnu.org/licenses/>.

"""
Dashboard Application (package)
"""

<<<<<<< HEAD
__version__ = (0, 27, 0, "dev", 0)
=======
__version__ = (0, 28, 0, "dev", 0)
>>>>>>> 758c199f
<|MERGE_RESOLUTION|>--- conflicted
+++ resolved
@@ -20,8 +20,4 @@
 Dashboard Application (package)
 """
 
-<<<<<<< HEAD
-__version__ = (0, 27, 0, "dev", 0)
-=======
-__version__ = (0, 28, 0, "dev", 0)
->>>>>>> 758c199f
+__version__ = (0, 28, 0, "dev", 0)