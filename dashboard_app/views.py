# Copyright (C) 2010 Linaro Limited
#
# Author: Zygmunt Krynicki <zygmunt.krynicki@linaro.org>
#
# This file is part of Launch Control.
#
# Launch Control is free software: you can redistribute it and/or modify
# it under the terms of the GNU Affero General Public License version 3
# as published by the Free Software Foundation
#
# Launch Control is distributed in the hope that it will be useful,
# but WITHOUT ANY WARRANTY; without even the implied warranty of
# MERCHANTABILITY or FITNESS FOR A PARTICULAR PURPOSE.  See the
# GNU General Public License for more details.
#
# You should have received a copy of the GNU Affero General Public License
# along with Launch Control.  If not, see <http://www.gnu.org/licenses/>.

"""
Views for the Dashboard application
"""

from django.contrib.auth.decorators import login_required
from django.contrib.csrf.middleware import csrf_exempt
from django.contrib.sites.models import Site
from django.db.models.manager import Manager
from django.db.models.query import QuerySet
from django.http import (HttpResponse, Http404)
from django.shortcuts import render_to_response
from django.template import RequestContext
from django.views.generic.list_detail import object_list, object_detail

from dashboard_app.dataview import DataView, DataViewRepository
from dashboard_app.dispatcher import DjangoXMLRPCDispatcher
<<<<<<< HEAD
from dashboard_app.models import (
    Attachment,
    Bundle,
    BundleStream,
    DataReport,
    Test,
    TestCase,
    TestResult,
    TestRun,
)
from dashboard_app.xmlrpc import DashboardAPI
from dashboard_app.bread_crumbs import BreadCrumb, BreadCrumbTrail


def _get_dashboard_dispatcher():
    """
    Build dashboard XML-RPC dispatcher.
    """
    dispatcher = DjangoXMLRPCDispatcher()
    dispatcher.register_instance(DashboardAPI())
    dispatcher.register_introspection_functions()
    return dispatcher


DashboardDispatcher = _get_dashboard_dispatcher()
=======
from dashboard_app.models import Attachment, BundleStream, TestRun, TestResult, DataReport
>>>>>>> 73fdf4ec


def _get_queryset(klass):
    """
    Returns a QuerySet from a Model, Manager, or QuerySet. Created to make
    get_object_or_404 and get_list_or_404 more DRY.
    """
    if isinstance(klass, QuerySet):
        return klass
    elif isinstance(klass, Manager):
        manager = klass
    else:
        manager = klass._default_manager
    return manager.all()


def get_restricted_object_or_404(klass, via, user, *args, **kwargs):
    """
    Uses get() to return an object, or raises a Http404 exception if the object
    does not exist. If the object exists access control check is made
    using the via callback (via is called with the found object and the return
    value must be a RestrictedResource subclass.

    klass may be a Model, Manager, or QuerySet object. All other passed
    arguments and keyword arguments are used in the get() query.

    Note: Like with get(), an MultipleObjectsReturned will be raised if more than one
    object is found.
    """
    queryset = _get_queryset(klass)
    try:
        obj = queryset.get(*args, **kwargs)
        ownership_holder = via(obj)
        if not ownership_holder.is_accessible_by(user):
            raise queryset.model.DoesNotExist()
        return obj
    except queryset.model.DoesNotExist:
        raise Http404('No %s matches the given query.' % queryset.model._meta.object_name)


@csrf_exempt
def dashboard_xml_rpc_handler(request):
    from dashboard_app.xmlrpc import legacy_mapper
    from linaro_django_xmlrpc.views import handler
    return handler(request, legacy_mapper)


@BreadCrumb("Dashboard")
def index(request):
    return render_to_response(
        "dashboard_app/index.html", {
            'bread_crumb_trail': BreadCrumbTrail.leading_to(index)
        }, RequestContext(request))


@BreadCrumb("Bundle Streams", parent=index)
def bundle_stream_list(request):
    """
    List of bundle streams.
    """
    return render_to_response(
        'dashboard_app/bundle_stream_list.html', {
            'bread_crumb_trail': BreadCrumbTrail.leading_to(
                bundle_stream_list),
            "bundle_stream_list": BundleStream.objects.accessible_by_principal(request.user).order_by('pathname'),
            'has_personal_streams': (
                request.user.is_authenticated() and
                BundleStream.objects.filter(user=request.user).count() > 0),
            'has_team_streams': (
                request.user.is_authenticated() and
                BundleStream.objects.filter(
                    group__in = request.user.groups.all()).count() > 0),
        }, RequestContext(request)
    )


@BreadCrumb(
    "Bundles in {pathname}",
    parent=bundle_stream_list,
    needs=['pathname'])
def bundle_list(request, pathname):
    """
    List of bundles in a specified bundle stream.
    """
    bundle_stream = get_restricted_object_or_404(
        BundleStream,
        lambda bundle_stream: bundle_stream,
        request.user,
        pathname=pathname
    )
    return object_list(
        request,
        queryset=bundle_stream.bundles.all().order_by('-uploaded_on'),
        template_name="dashboard_app/bundle_list.html",
        template_object_name="bundle",
        extra_context={
            'bread_crumb_trail': BreadCrumbTrail.leading_to(
                bundle_list,
                pathname=pathname),
            "bundle_stream": bundle_stream
        })


@BreadCrumb(
    "Bundle {content_sha1}",
    parent=bundle_list,
    needs=['pathname', 'content_sha1'])
def bundle_detail(request, pathname, content_sha1):
    """
    Detail about a bundle from a particular stream
    """
    bundle_stream = get_restricted_object_or_404(
        BundleStream,
        lambda bundle_stream: bundle_stream,
        request.user,
        pathname=pathname
    )
    return object_detail(
        request,
        queryset=bundle_stream.bundles.all(),
        slug=content_sha1,
        slug_field="content_sha1",
        template_name="dashboard_app/bundle_detail.html",
        template_object_name="bundle",
        extra_context={
            'bread_crumb_trail': BreadCrumbTrail.leading_to(
                bundle_detail,
                pathname=pathname,
                content_sha1=content_sha1),
            "bundle_stream": bundle_stream
        })


def ajax_bundle_viewer(request, pk):
    bundle = get_restricted_object_or_404(
        Bundle,
        lambda bundle: bundle.bundle_stream,
        request.user,
        pk=pk
    )
    return render_to_response(
        "dashboard_app/_ajax_bundle_viewer.html", {
            "bundle": bundle
        },
        RequestContext(request))


@BreadCrumb(
    "Test runs in {pathname}",
    parent=bundle_stream_list,
    needs=['pathname'])
def test_run_list(request, pathname):
    """
    List of test runs in a specified bundle stream.
    """
    bundle_stream = get_restricted_object_or_404(
        BundleStream,
        lambda bundle_stream: bundle_stream,
        request.user,
        pathname=pathname
    )
    return render_to_response(
        'dashboard_app/test_run_list.html', {
            'bread_crumb_trail': BreadCrumbTrail.leading_to(
                test_run_list,
                pathname=pathname),
            "test_run_list": TestRun.objects.filter(
                bundle__bundle_stream=bundle_stream),
            "bundle_stream": bundle_stream,
        }, RequestContext(request)
    )


@BreadCrumb(
    "Run {analyzer_assigned_uuid}",
    parent=bundle_detail,
    needs=['pathname', 'content_sha1', 'analyzer_assigned_uuid'])
def test_run_detail(request, pathname, content_sha1, analyzer_assigned_uuid):
    test_run = get_restricted_object_or_404(
        TestRun,
        lambda test_run: test_run.bundle.bundle_stream,
        request.user,
        analyzer_assigned_uuid=analyzer_assigned_uuid
    )
    return render_to_response(
        "dashboard_app/test_run_detail.html", {
            'bread_crumb_trail': BreadCrumbTrail.leading_to(
                test_run_detail,
                pathname=pathname,
                content_sha1=content_sha1,
                analyzer_assigned_uuid=analyzer_assigned_uuid),
            "test_run": test_run
        }, RequestContext(request))


@BreadCrumb(
    "Software Context",
    parent=test_run_detail,
    needs=['pathname', 'content_sha1', 'analyzer_assigned_uuid'])
def test_run_software_context(request, pathname, content_sha1, analyzer_assigned_uuid):
    test_run = get_restricted_object_or_404(
        TestRun,
        lambda test_run: test_run.bundle.bundle_stream,
        request.user,
        analyzer_assigned_uuid=analyzer_assigned_uuid
    )
    return render_to_response(
        "dashboard_app/test_run_software_context.html", {
            'bread_crumb_trail': BreadCrumbTrail.leading_to(
                test_run_software_context,
                pathname=pathname,
                content_sha1=content_sha1,
                analyzer_assigned_uuid=analyzer_assigned_uuid),
            "test_run": test_run
        }, RequestContext(request))


@BreadCrumb(
    "Hardware Context",
    parent=test_run_detail,
    needs=['pathname', 'content_sha1', 'analyzer_assigned_uuid'])
def test_run_hardware_context(request, pathname, content_sha1, analyzer_assigned_uuid):
    test_run = get_restricted_object_or_404(
        TestRun,
        lambda test_run: test_run.bundle.bundle_stream,
        request.user,
        analyzer_assigned_uuid=analyzer_assigned_uuid
    )
    return render_to_response(
        "dashboard_app/test_run_hardware_context.html", {
            'bread_crumb_trail': BreadCrumbTrail.leading_to(
                test_run_hardware_context,
                pathname=pathname,
                content_sha1=content_sha1,
                analyzer_assigned_uuid=analyzer_assigned_uuid),
            "test_run": test_run
        }, RequestContext(request))


@BreadCrumb(
    "Result {relative_index}",
    parent=test_run_detail,
    needs=['pathname', 'content_sha1', 'analyzer_assigned_uuid', 'relative_index'])
def test_result_detail(request, pathname, content_sha1, analyzer_assigned_uuid, relative_index):
    test_run = get_restricted_object_or_404(
        TestRun,
        lambda test_run: test_run.bundle.bundle_stream,
        request.user,
        analyzer_assigned_uuid=analyzer_assigned_uuid
    )
    test_result = test_run.test_results.get(relative_index=relative_index)
    return render_to_response(
        "dashboard_app/test_result_detail.html", {
            'bread_crumb_trail': BreadCrumbTrail.leading_to(
                test_result_detail,
                pathname=pathname,
                content_sha1=content_sha1,
                analyzer_assigned_uuid=analyzer_assigned_uuid,
                relative_index=relative_index),
            "test_result": test_result
        }, RequestContext(request))


@BreadCrumb(
    "Attachments",
    parent=test_run_detail,
    needs=['pathname', 'content_sha1', 'analyzer_assigned_uuid'])
def attachment_list(request, pathname, content_sha1, analyzer_assigned_uuid):
    test_run = get_restricted_object_or_404(
        TestRun,
        lambda test_run: test_run.bundle.bundle_stream,
        request.user,
        analyzer_assigned_uuid=analyzer_assigned_uuid
    )
    return object_list(
        request,
        queryset=test_run.attachments.all(),
        template_name="dashboard_app/attachment_list.html",
        template_object_name="attachment",
        extra_context={
            'bread_crumb_trail': BreadCrumbTrail.leading_to(
                attachment_list, 
                pathname=pathname,
                content_sha1=content_sha1,
                analyzer_assigned_uuid=analyzer_assigned_uuid),
            'test_run': test_run})


@BreadCrumb(
    "{content_filename}",
    parent=attachment_list,
    needs=['pathname', 'content_sha1', 'analyzer_assigned_uuid', 'content_filename'])
def attachment_detail(request, pathname, content_sha1, analyzer_assigned_uuid, pk):
    attachment = get_restricted_object_or_404(
        Attachment,
        lambda attachment: attachment.test_run.bundle.bundle_stream,
        request.user,
        pk = pk
    )
    return render_to_response(
        "dashboard_app/attachment_detail.html", {
            'bread_crumb_trail': BreadCrumbTrail.leading_to(
                attachment_detail,
                pathname=pathname,
                content_sha1=content_sha1,
                analyzer_assigned_uuid=analyzer_assigned_uuid,
                content_filename=attachment.content_filename),
            "attachment": attachment,
        }, RequestContext(request))


def ajax_attachment_viewer(request, pk):
    attachment = get_restricted_object_or_404(
        Attachment,
        lambda attachment: attachment.test_run.bundle.bundle_stream,
        request.user,
        pk=pk
    )
    if attachment.mime_type == "text/plain":
        data = attachment.get_content_if_possible(mirror=request.user.is_authenticated())
    else:
        data = None
    return render_to_response(
        "dashboard_app/_ajax_attachment_viewer.html", {
            "attachment": attachment,
            "lines": data.splitlines() if data else None,
        },
        RequestContext(request))


@BreadCrumb("Reports", parent=index)
def report_list(request):
    return render_to_response(
        "dashboard_app/report_list.html", {
            'bread_crumb_trail': BreadCrumbTrail.leading_to(report_list),
            "report_list": DataReport.repository.all()
        }, RequestContext(request))


@BreadCrumb("{title}", parent=report_list, needs=['name'])
def report_detail(request, name):
    try:
        report = DataReport.repository.get(name=name)
    except DataReport.DoesNotExist:
        raise Http404('No report matches given name.')
    return render_to_response(
        "dashboard_app/report_detail.html", {
            'bread_crumb_trail': BreadCrumbTrail.leading_to(report_detail, name=report.name, title=report.title),
            "report": report,
        }, RequestContext(request))


@BreadCrumb("Data views", parent=index)
def data_view_list(request):
    repo = DataViewRepository.get_instance()
    return render_to_response(
        "dashboard_app/data_view_list.html", {
            'bread_crumb_trail': BreadCrumbTrail.leading_to(data_view_list),
            "data_view_list": repo.data_views
        }, RequestContext(request))


@BreadCrumb("Details of {name}", parent=data_view_list, needs=['name'])
def data_view_detail(request, name):
    repo = DataViewRepository.get_instance()
    try:
        data_view = repo[name]
    except KeyError:
        raise Http404('No data view matches the given query.') 
    return render_to_response(
        "dashboard_app/data_view_detail.html", {
            'bread_crumb_trail': BreadCrumbTrail.leading_to(data_view_detail, name=data_view.name, summary=data_view.summary),
            "data_view": data_view 
        }, RequestContext(request))


@BreadCrumb("Tests", parent=index)
def test_list(request):
    return object_list(
        request,
        queryset=Test.objects.all(),
        template_name="dashboard_app/test_list.html",
        template_object_name="test",
        extra_context={
            'bread_crumb_trail': BreadCrumbTrail.leading_to(test_list)
        })


@BreadCrumb("Details of {test_id}", parent=test_list, needs=['test_id'])
def test_detail(request, test_id):
    return object_detail(
        request,
        queryset=Test.objects.all(),
        slug=test_id,
        slug_field="test_id",
        template_name="dashboard_app/test_detail.html",
        template_object_name="test",
        extra_context={
            'bread_crumb_trail': BreadCrumbTrail.leading_to(test_detail, test_id=test_id)
        })<|MERGE_RESOLUTION|>--- conflicted
+++ resolved
@@ -32,7 +32,6 @@
 
 from dashboard_app.dataview import DataView, DataViewRepository
 from dashboard_app.dispatcher import DjangoXMLRPCDispatcher
-<<<<<<< HEAD
 from dashboard_app.models import (
     Attachment,
     Bundle,
@@ -43,24 +42,7 @@
     TestResult,
     TestRun,
 )
-from dashboard_app.xmlrpc import DashboardAPI
 from dashboard_app.bread_crumbs import BreadCrumb, BreadCrumbTrail
-
-
-def _get_dashboard_dispatcher():
-    """
-    Build dashboard XML-RPC dispatcher.
-    """
-    dispatcher = DjangoXMLRPCDispatcher()
-    dispatcher.register_instance(DashboardAPI())
-    dispatcher.register_introspection_functions()
-    return dispatcher
-
-
-DashboardDispatcher = _get_dashboard_dispatcher()
-=======
-from dashboard_app.models import Attachment, BundleStream, TestRun, TestResult, DataReport
->>>>>>> 73fdf4ec
 
 
 def _get_queryset(klass):
