--- conflicted
+++ resolved
@@ -1583,10 +1583,9 @@
 
     test_case = models.ForeignKey(TestCase, blank=True, null=True)
 
-<<<<<<< HEAD
     public = models.BooleanField(
         default=False, help_text="Whether other users can see this filter.")
-=======
+
     @property
     def summary_data(self):
         return {
@@ -1595,7 +1594,6 @@
             'test': self.test,
             'test_case': self.test_case,
             }
->>>>>>> e6ade6e0
 
     def __unicode__(self):
         test = self.test
